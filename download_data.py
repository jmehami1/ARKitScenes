--- conflicted
+++ resolved
@@ -125,7 +125,6 @@
 
 def download_laser_scanner_point_clouds(laser_scanner_point_cloud_id, visit_id, download_dir):
     laser_scanner_point_clouds_folder_path = os.path.join(download_dir, POINT_CLOUDS_FOLDER, str(visit_id))
-<<<<<<< HEAD
     os.makedirs(laser_scanner_point_clouds_folder_path, exist_ok=True)
 
     for extension in [".ply", "_pose.txt"]:
@@ -135,15 +134,6 @@
             return
         file_url = f"{ARkitscense_url}/raw/laser_scanner_point_clouds/{visit_id}/{filename}"
         download_file(file_url, filename, laser_scanner_point_clouds_folder_path)
-=======
-    point_cloud_filename = f"{laser_scanner_point_cloud_id}.ply"
-    point_cloud_filepath = os.path.join(laser_scanner_point_clouds_folder_path, point_cloud_filename)
-    if os.path.exists(point_cloud_filepath):
-        return
-
-    point_cloud_url = f"{ARkitscense_url}/raw/laser_scanner_point_clouds/{visit_id}/{point_cloud_filename}"
-    download_file(point_cloud_url, point_cloud_filename, laser_scanner_point_clouds_folder_path)
->>>>>>> 3df027d9
 
 
 def get_metadata(dataset, download_dir):
